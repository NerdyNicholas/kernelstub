--- conflicted
+++ resolved
@@ -33,12 +33,7 @@
 
     def __init__(self, name, version):
         self.log = logging.getLogger('kernelstub.NVRAM')
-<<<<<<< HEAD
-        self.log.debug('Logging set up')
-        self.log.debug('loaded kernelstub.NVRAM')
-=======
         self.log.debug('loaded kernelstub.Installer')
->>>>>>> 21153021
 
         self.os_label = "%s %s" % (name, version)
         self.update()
@@ -70,17 +65,6 @@
                 return find_index
 
 
-<<<<<<< HEAD
-    def add_entry(self, this_os, this_drive, kernel_opts):
-        device = '/dev/%s' % this_drive.name
-        esp_num = this_drive.esp_num
-        entry_label = '%s-%s' % (this_os.name, this_os.version)
-        entry_linux = '\\EFI\\%s-%s\\vmlinuz.efi' % (this_os.name, this_drive.root_uuid)
-        root_uuid = this_drive.root_uuid
-        entry_initrd = 'EFI/%s-%s/initrd.img' % (this_os.name, this_drive.root_uuid)
-        self.log.debug('kernel opts: %s' % kernel_opts)
-
-=======
     def add_entry(self, this_os, this_drive, kernel_opts, simulate=False):
         self.log.info('Creating NVRAM entry')
         device = '/dev/%s' % this_drive.drive_name
@@ -90,7 +74,6 @@
         root_uuid = this_drive.root_uuid
         entry_initrd = 'EFI/%s-%s/initrd.img' % (this_os.name, this_drive.root_uuid)
         kopts_list = kernel_opts.split(" ")
->>>>>>> 21153021
         command = [
             '/usr/bin/sudo',
             'efibootmgr',
@@ -98,15 +81,6 @@
             '-d', device,
             '-p', esp_num,
             '-L', '%s' % entry_label,
-<<<<<<< HEAD
-            '-l', entry_linux,
-            '-u',
-            '"initrd=%s' % entry_initrd,
-            '%s"' % kernel_opts
-        ]
-        self.log.debug('Command is: %s' % command)
-        subprocess.run(command)
-=======
             '-l', '%s' % entry_linux,
             '-u',
             'initrd=%s %s' % (entry_initrd, kernel_opts)
@@ -124,7 +98,6 @@
                                    'the log or by running again with -vv')
                 self.log.debug(e)
                 exit(172)
->>>>>>> 21153021
         self.update()
 
     def delete_boot_entry(self, index, simulate):
